--- conflicted
+++ resolved
@@ -296,7 +296,7 @@
             cooltemp = new_sched['temp']
         else:
             raise Exception('invalid mode_str: ' + mode_str)
-        
+
         last_fan_state = data.fan_state
         if not data.last_update or now.hour != data.last_update.hour:
             data.fan_mins = 0.0
@@ -317,14 +317,10 @@
 
         data.log.debug(f'mode={mode_str} heattemp={heattemp} '
                        f'cooltemp={cooltemp} state={data.state} new_state={new_sched["id"]} '
-<<<<<<< HEAD
                        f'fan_state={data.fan_state} new_fan_state={fan_state} '
-                       f'is_holiday={is_holiday}')
-=======
                        f'is_holiday={is_holiday} '
                        f'is_peak={is_peak} '
                        f'solar_prod={solar_prod}')
->>>>>>> 3d332711
 
         if data.state != new_sched['id'] or last_fan_state != fan_state:
             api_data = dict(mode=mode, heattemp=heattemp, cooltemp=cooltemp, fan=fan_state)
@@ -332,14 +328,10 @@
                 f'updating thermostat: mode={mode_str} '
                 f'heattemp={heattemp} '
                 f'cooltemp={cooltemp} '
-<<<<<<< HEAD
                 f'fan={fan_state} '
-                f'is_holiday={is_holiday}')
-=======
                 f'is_holiday={is_holiday} '
                 f'is_peak={is_peak} '
                 f'solar_prod={solar_prod}')
->>>>>>> 3d332711
             _set_temp(data.log, data.uri, api_data, data.timeout)
             data.state = new_sched['id']
             data.fan_state = fan_state
